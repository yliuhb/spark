--- conflicted
+++ resolved
@@ -90,13 +90,6 @@
   // Containers to be released in next request to RM
   private val pendingReleaseContainers = new ConcurrentHashMap[ContainerId, Boolean]
 
-<<<<<<< HEAD
-  // TODO: Here we can dynamically calculate the default value.
-  // eg: val memoryOverhead = (executorMemory * 0.25D).ceil.toInt
-  // Additional memory overhead - in mb.
-  private val memoryOverhead = sparkConf.getInt("spark.yarn.container.memoryOverhead",
-    YarnAllocationHandler.MEMORY_OVERHEAD)
-=======
   // Additional memory overhead - in mb.
   private def memoryOverhead: Int = {
     // TODO: Here we can dynamically calculate the default value.
@@ -111,7 +104,6 @@
     defaultMemoryOverhead
   }
 
->>>>>>> e16f1900
 
   // Number of container requests that have been sent to, but not yet allocated by the
   // ApplicationMaster.
