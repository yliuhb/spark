--- conflicted
+++ resolved
@@ -92,24 +92,6 @@
 
     appAttemptId = getApplicationAttemptId()
     resourceManager = registerWithResourceManager()
-<<<<<<< HEAD
-
-    //  // do not override - hits https://issues.apache.org/jira/browse/HADOOP-8406
-    //  // TODO: Uncomment when hadoop is on a version which has this fixed.
-    //  val appMasterResponse: RegisterApplicationMasterResponse = registerApplicationMaster()
-    //  // Compute number of threads for akka
-    //  val minimumMemory = appMasterResponse.getMinimumResourceCapability().getMemory()
-    //  // Additional memory overhead - in mb.
-    //  val memoryOverhead = sparkConf.getInt("spark.yarn.container.memoryOverhead", 384)
-    //
-    //  if (minimumMemory > 0) {
-    //     val mem = args.executorMemory + memoryOverhead
-    //     val numCore = (mem / minimumMemory) + (if (0 != (mem % minimumMemory)) 1 else 0)
-    //     if (numCore > 0) {
-    //       args.workerCores = numCore
-    //     }
-    //  }
-=======
 
     val appMasterResponse: RegisterApplicationMasterResponse = registerApplicationMaster()
 
@@ -126,7 +108,6 @@
         // args.workerCores = numCore
       }
     }
->>>>>>> e16f1900
 
     waitForSparkMaster()
 
